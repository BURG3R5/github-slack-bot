import unittest
from unittest import skip
from unittest.mock import patch

from werkzeug.datastructures import ImmutableMultiDict

from bot.models.github import convert_keywords_to_events
from bot.models.slack import Channel
from bot.utils.log import Logger

from ..mocks.slack.runner import TestableRunner
from ..mocks.storage import MockSubscriptionStorage
from ..test_utils.comparators import Comparators
from ..test_utils.deserializers import subscriptions_deserializer
from ..test_utils.load import load_test_data


class RunnerTest(unittest.TestCase):

    @classmethod
    def setUpClass(cls):
        # Fetch test data
        cls.data = load_test_data('slack')

        # Construct common Runner instance.
        cls.logger = logger = Logger(0)
        secret = "example_secret"
        base_url = "sub.example.com"
        token = "xoxb-slack-token-101"
        bot_id = "B0123456789"
        cls.runner = TestableRunner(logger, base_url, secret, token, bot_id)

    def setUp(self):
        # Reset subscriptions before every test
        self.runner.storage = MockSubscriptionStorage()

<<<<<<< HEAD
    @patch("bot.slack.runner.Storage")
    def test_run_calls_subscribe(self, MockSubscriptionStorage):
        raw_json = ImmutableMultiDict(self.data["run|calls_subscribe"][0])
        with patch.object(self.logger, "log_command") as mock_logger:
            with patch.object(self.runner,
                              "run_subscribe_command") as mock_function:
=======
    def test_run_calls_subscribe(self):
        raw_json = MultiDict(self.data["run|calls_subscribe"][0])

        with patch.object(self.logger, "log_command") as log_command:
            with patch.object(
                    self.runner,
                    "run_subscribe_command",
            ) as run_subscribe_command:
>>>>>>> 0c437667
                self.runner.run(raw_json)

        run_subscribe_command.assert_called_once_with(
            current_channel="workspace#selene",
            user_id="USER101",
            args=["BURG3R5/github-slack-bot", "*"],
        )
        log_command.assert_called_once()

<<<<<<< HEAD
    @patch("bot.slack.runner.Storage")
    def test_run_calls_unsubscribe(self, MockSubscriptionStorage):
        raw_json = ImmutableMultiDict(self.data["run|calls_unsubscribe"][0])
=======
    @skip('This test is being skipped for the current PR')
    def test_run_calls_unsubscribe(self):
        raw_json = MultiDict(self.data["run|calls_unsubscribe"][0])
>>>>>>> 0c437667
        with patch.object(self.logger, "log_command") as mock_logger:
            with patch.object(self.runner,
                              "run_unsubscribe_command") as mock_function:
                self.runner.run(raw_json)
        mock_function.assert_called_once_with(
            current_channel="#example-channel",
            args=["github-slack-bot", "*"],
        )
        mock_logger.assert_called_once()
        MockSubscriptionStorage.export_subscriptions.assert_called_once()

<<<<<<< HEAD
    @patch("bot.slack.runner.Storage")
    def test_run_calls_list(self, _):
        raw_json = ImmutableMultiDict(self.data["run|calls_list"][0])
=======
    @skip('This test is being skipped for the current PR')
    def test_run_calls_list(self):
        raw_json = MultiDict(self.data["run|calls_list"][0])
>>>>>>> 0c437667
        with patch.object(self.logger, "log_command") as mock_logger:
            with patch.object(self.runner,
                              "run_list_command") as mock_function:
                self.runner.run(raw_json)
        mock_function.assert_called_once_with(
            current_channel="#example-channel")
        mock_logger.assert_not_called()

<<<<<<< HEAD
    @patch("bot.slack.runner.Storage")
    def test_run_calls_help(self, _):
        raw_json = ImmutableMultiDict(self.data["run|calls_help"][0])
=======
    @skip('This test is being skipped for the current PR')
    def test_run_calls_help(self):
        raw_json = MultiDict(self.data["run|calls_help"][0])
>>>>>>> 0c437667
        with patch.object(self.logger, "log_command") as mock_logger:
            with patch.object(self.runner,
                              "run_help_command") as mock_function:
                self.runner.run(raw_json)
        mock_function.assert_called_once()
        mock_logger.assert_not_called()

    @skip('This test is being skipped for the current PR')
    def test_run_doesnt_call(self):
        with patch.object(self.logger, "log_command") as mock_logger:
            # Wrong command
            raw_json = ImmutableMultiDict(self.data["run|doesnt_call"][0])
            self.assertIsNone(self.runner.run(raw_json))

            # No args for subscribe or unsubscribe
            raw_json = ImmutableMultiDict(self.data["run|doesnt_call"][1])
            self.assertIsNone(self.runner.run(raw_json))
            raw_json = ImmutableMultiDict(self.data["run|doesnt_call"][2])
            self.assertIsNone(self.runner.run(raw_json))
        mock_logger.assert_not_called()

    @skip('This test is being skipped for the current PR')
    def test_unsubscribe_single_event(self):
        response = self.runner.run_unsubscribe_command(
            "#selene",
            ["github-slack-bot", "isc"],
        )

        self.assertTrue(*Comparators.list_messages(
            self.data["run_unsubscribe_command|single_event"][1],
            response,
        ))

    @skip('This test is being skipped for the current PR')
    def test_unsubscribe_single_events(self):
        response = self.runner.run_unsubscribe_command(
            "#selene",
            ["github-slack-bot", "isc", "p"],
        )

        self.assertTrue(*Comparators.list_messages(
            self.data["run_unsubscribe_command|single_events"][1],
            response,
        ))

    @skip('This test is being skipped for the current PR')
    def test_unsubscribe_single_noargs(self):
        response = self.runner.run_unsubscribe_command(
            "#selene",
            ["github-slack-bot"],
        )

        self.assertTrue(*Comparators.list_messages(
            self.data["run_unsubscribe_command|single_noargs"][1],
            response,
        ))

    @skip('This test is being skipped for the current PR')
    def test_unsubscribe_single_all(self):
        response = self.runner.run_unsubscribe_command(
            "#selene",
            ["github-slack-bot", "*"],
        )

        self.assertTrue(*Comparators.list_messages(
            self.data["run_unsubscribe_command|single_all"][1],
            response,
        ))

    @skip('This test is being skipped for the current PR')
    def test_unsubscribe_multiple_event(self):
        self.runner.subscriptions = subscriptions_deserializer(
            self.data["run_unsubscribe_command|multiple_event"][0])

        response = self.runner.run_unsubscribe_command(
            "#selene",
            ["github-slack-bot", "isc"],
        )

        self.assertTrue(*Comparators.list_messages(
            self.data["run_unsubscribe_command|multiple_event"][1],
            response,
        ))

    @skip('This test is being skipped for the current PR')
    def test_unsubscribe_multiple_events(self):
        self.runner.subscriptions = subscriptions_deserializer(
            self.data["run_unsubscribe_command|multiple_event"][0])
        # Reuse subscriptions data

        response = self.runner.run_unsubscribe_command(
            "#selene",
            ["github-slack-bot", "isc", "p"],
        )

        self.assertTrue(*Comparators.list_messages(
            self.data["run_unsubscribe_command|multiple_events"][1],
            response,
        ))

    @skip('This test is being skipped for the current PR')
    def test_unsubscribe_multiple_noargs(self):
        self.runner.subscriptions = subscriptions_deserializer(
            self.data["run_unsubscribe_command|multiple_event"][0])
        # Reuse subscriptions data

        response = self.runner.run_unsubscribe_command(
            "#selene",
            ["github-slack-bot"],
        )

        self.assertTrue(*Comparators.list_messages(
            self.data["run_unsubscribe_command|multiple_noargs"][1],
            response,
        ))

    @skip('This test is being skipped for the current PR')
    def test_unsubscribe_multiple_all(self):
        self.runner.subscriptions = subscriptions_deserializer(
            self.data["run_unsubscribe_command|multiple_event"][0])
        # Reuse subscriptions data

        response = self.runner.run_unsubscribe_command(
            "#selene",
            ["github-slack-bot", "*"],
        )

        self.assertTrue(*Comparators.list_messages(
            self.data["run_unsubscribe_command|multiple_all"][1],
            response,
        ))

    def test_list_empty(self):
        # Normal
        response = self.runner.run_list_command("workspace#example-channel")

        self.assertEqual(
            self.data["run_list_command|empty"][1],
            response,
        )

        # Quiet
        response = self.runner.run_list_command(
            "workspace#example-channel",
            ephemeral=True,
        )

        self.assertEqual(
            self.data["run_list_command|empty_quiet"][1],
            response,
        )

    @skip('This test is being skipped for the current PR')
    def test_list_default(self):
        response = self.runner.run_list_command("#selene")

        self.assertTrue(*Comparators.list_messages(
            self.data["run_list_command|default"][1], response))

    @skip('This test is being skipped for the current PR')
    def test_list_missing(self):
        response = self.runner.run_list_command("#example-channel")

        self.assertTrue(*Comparators.list_messages(
            self.data["run_list_command|missing"][1], response))

    @skip('This test is being skipped for the current PR')
    def test_list_multiple_channels(self):
        self.runner.subscriptions["example-repo"] = {
            Channel("#example-channel", convert_keywords_to_events([]))
        }

        response = self.runner.run_list_command("#example-channel")

        self.assertTrue(*Comparators.list_messages(
            self.data["run_list_command|multiple_channels"][1], response))

    @skip('This test is being skipped for the current PR')
    def test_list_multiple_repos(self):
        self.runner.subscriptions["example-repo"] = {
            Channel("#selene", convert_keywords_to_events([]))
        }

        response = self.runner.run_list_command("#selene")

        self.assertTrue(*Comparators.list_messages(
            self.data["run_list_command|multiple_repos"][1], response))

    @skip('This test is being skipped for the current PR')
    def test_list_overlapping(self):
        self.runner.subscriptions["example-repo"] = {
            Channel("#example-channel", convert_keywords_to_events([]))
        }
        self.runner.subscriptions["github-slack-bot"].add(
            Channel("#example-channel", convert_keywords_to_events(["*"])))

        response = self.runner.run_list_command("#example-channel")

        self.assertTrue(*Comparators.list_messages(
            self.data["run_list_command|overlapping"][1], response))

    @skip('This test is being skipped for the current PR')
    def test_help(self):
        response = self.runner.run_help_command([])
        self.assertEqual(self.data["run_help_command"][1], response)


if __name__ == '__main__':
    unittest.main()<|MERGE_RESOLUTION|>--- conflicted
+++ resolved
@@ -34,23 +34,14 @@
         # Reset subscriptions before every test
         self.runner.storage = MockSubscriptionStorage()
 
-<<<<<<< HEAD
-    @patch("bot.slack.runner.Storage")
-    def test_run_calls_subscribe(self, MockSubscriptionStorage):
+    def test_run_calls_subscribe(self):
         raw_json = ImmutableMultiDict(self.data["run|calls_subscribe"][0])
-        with patch.object(self.logger, "log_command") as mock_logger:
-            with patch.object(self.runner,
-                              "run_subscribe_command") as mock_function:
-=======
-    def test_run_calls_subscribe(self):
-        raw_json = MultiDict(self.data["run|calls_subscribe"][0])
 
         with patch.object(self.logger, "log_command") as log_command:
             with patch.object(
                     self.runner,
                     "run_subscribe_command",
             ) as run_subscribe_command:
->>>>>>> 0c437667
                 self.runner.run(raw_json)
 
         run_subscribe_command.assert_called_once_with(
@@ -60,15 +51,9 @@
         )
         log_command.assert_called_once()
 
-<<<<<<< HEAD
-    @patch("bot.slack.runner.Storage")
-    def test_run_calls_unsubscribe(self, MockSubscriptionStorage):
+    @skip('This test is being skipped for the current PR')
+    def test_run_calls_unsubscribe(self):
         raw_json = ImmutableMultiDict(self.data["run|calls_unsubscribe"][0])
-=======
-    @skip('This test is being skipped for the current PR')
-    def test_run_calls_unsubscribe(self):
-        raw_json = MultiDict(self.data["run|calls_unsubscribe"][0])
->>>>>>> 0c437667
         with patch.object(self.logger, "log_command") as mock_logger:
             with patch.object(self.runner,
                               "run_unsubscribe_command") as mock_function:
@@ -80,15 +65,9 @@
         mock_logger.assert_called_once()
         MockSubscriptionStorage.export_subscriptions.assert_called_once()
 
-<<<<<<< HEAD
-    @patch("bot.slack.runner.Storage")
-    def test_run_calls_list(self, _):
+    @skip('This test is being skipped for the current PR')
+    def test_run_calls_list(self):
         raw_json = ImmutableMultiDict(self.data["run|calls_list"][0])
-=======
-    @skip('This test is being skipped for the current PR')
-    def test_run_calls_list(self):
-        raw_json = MultiDict(self.data["run|calls_list"][0])
->>>>>>> 0c437667
         with patch.object(self.logger, "log_command") as mock_logger:
             with patch.object(self.runner,
                               "run_list_command") as mock_function:
@@ -97,15 +76,9 @@
             current_channel="#example-channel")
         mock_logger.assert_not_called()
 
-<<<<<<< HEAD
-    @patch("bot.slack.runner.Storage")
-    def test_run_calls_help(self, _):
+    @skip('This test is being skipped for the current PR')
+    def test_run_calls_help(self):
         raw_json = ImmutableMultiDict(self.data["run|calls_help"][0])
-=======
-    @skip('This test is being skipped for the current PR')
-    def test_run_calls_help(self):
-        raw_json = MultiDict(self.data["run|calls_help"][0])
->>>>>>> 0c437667
         with patch.object(self.logger, "log_command") as mock_logger:
             with patch.object(self.runner,
                               "run_help_command") as mock_function:
