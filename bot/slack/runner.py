--- conflicted
+++ resolved
@@ -36,11 +36,8 @@
         token: str,
         bot_id: str,
     ):
-<<<<<<< HEAD
         SlackBotBase.__init__(self, token)
-=======
-        super(self.__class__, self).__init__()
->>>>>>> 0663cb65
+        super(self.__class__, self).__init__(token)
         self.logger = logger
         self.base_url = base_url
         self.secret = secret.encode("utf-8")
