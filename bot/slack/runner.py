"""
Contains the `Runner` class, which reacts to slash commands.
"""
import time
import urllib.parse
from typing import Any

from bottle import MultiDict

from ..models.github import EventType, convert_keywords_to_events
from ..utils.json import JSON
from ..utils.list_manip import intersperse
from ..utils.log import Logger
from .slackbot_base import SlackBotBase


class Runner(SlackBotBase):
    """
    Reacts to received slash commands.
    """

    logger: Logger

    def __init__(self, logger: Logger):
        SlackBotBase.__init__(self)
        self.logger = logger

    def run(self, raw_json: MultiDict) -> dict[str, Any] | None:
        """
        Runs Slack slash commands sent to the bot.
        :param raw_json: Slash command data sent by Slack.
        :return: Response to the triggered command, in Slack block format.
        """
        json: JSON = JSON.from_multi_dict(raw_json)
        current_channel: str = "#" + json["channel_name"]
        username: str = json["user_name"]
        command: str = json["command"]
        args: list[str] = str(json["text"]).split()
        result: dict[str, Any] | None = None
        if command == "/subscribe" and len(args) > 0:
            current_unix_time = int(time.time() * 1000)
            self.logger.log_command(
                f"{current_unix_time}, {username}, "
                f"{current_channel}, subscribe, {', '.join(args)}")
            result = self.run_subscribe_command(
                current_channel=current_channel,
                args=args,
            )
        elif command == "/unsubscribe" and len(args) > 0:
            current_unix_time = int(time.time() * 1000)
            self.logger.log_command(
                f"{current_unix_time}, {username}, "
                f"{current_channel}, unsubscribe, {', '.join(args)}")
            result = self.run_unsubscribe_command(
                current_channel=current_channel,
                args=args,
            )
        elif command == "/list":
            result = self.run_list_command(
                current_channel=current_channel,
                args=args,
            )
        elif command == "/help":
            result = self.run_help_command(args)

        return result

    def run_subscribe_command(
        self,
        current_channel: str,
        args: list[str],
    ) -> dict[str, Any]:
        """
        Triggered by "/subscribe". Adds the passed events to the channel's subscriptions.

        :param current_channel: Name of the current channel.
        :param args: `list` of events to subscribe to.
        """

        repository = args[0]
        new_events = convert_keywords_to_events(args[1:])
<<<<<<< HEAD
        if repo in self.subscriptions:
            channels: set[Channel] = self.subscriptions[repo]
            channel: Channel | None = next(
                (subscribed_channel for subscribed_channel in channels
                 if subscribed_channel.name == current_channel),
                None,
            )
            if channel is None:
                # If this channel has not subscribed to any events
                # from this repo, add a subscription.
                channels.add(Channel(
                    name=current_channel,
                    events=new_events,
                ))
                self.subscriptions[repo] = channels
            else:
                # If this channel has subscribed to some events
                # from this repo, update the list of events.
                old_events: set[EventType] = channel.events
                self.subscriptions[repo].remove(channel)
                self.subscriptions[repo].add(
                    Channel(
                        name=current_channel,
                        events=(old_events.union(new_events)),
                    ))
        else:
            # If no one has subscribed to this repo, add a repo entry.
            self.subscriptions[repo] = {
                Channel(
                    name=current_channel,
                    events=new_events,
                )
            }
            return self.send_welcome_message(repo, True)
=======

        subscriptions = self.storage.get_subscriptions(channel=current_channel,
                                                       repository=repository)
        if len(subscriptions) == 1:
            new_events |= subscriptions[0].events

        self.storage.update_subscription(
            channel=current_channel,
            repository=repository,
            events=new_events,
        )

>>>>>>> 2e5871bd
        return self.run_list_command(current_channel, True)

    def send_welcome_message(
        self,
        repo: str,
        ephemeral: bool = False,
    ) -> dict[str, Any]:
        """
        Sends a message to prompt authentication for creation of webhooks.
        :param repo: Repository for which webhook is to be created.
        :param ephemeral: Whether message should be ephemeral or not.
        """
        params = {"repository": repo}
        url = "http://127.0.0.1:5556/github/auth" + "?" + urllib.parse.urlencode(
            params)

        blocks = [{
            "type": "section",
            "text": {
                "type": "plain_text",
                "text": "Finish connecting your Github Account"
            }
        }, {
            "type":
            "actions",
            "elements": [{
                "type": "button",
                "text": {
                    "type": "plain_text",
                    "text": "Connect Github Account"
                },
                "value": "click_me_123",
                "action_id": "actionId-0",
                "url": url,
                "style": "primary"
            }]
        }]
        return {
            "response_type": "ephemeral" if ephemeral else "in_channel",
            "blocks": blocks,
        }

    def run_unsubscribe_command(
        self,
        current_channel: str,
        args: list[str],
    ) -> dict[str, Any]:
        """
        Triggered by "/unsubscribe". Removes the passed events from the channel's subscriptions.

        :param current_channel: Name of the current channel.
        :param args: `list` of events to unsubscribe from.
        """

        repository = args[0]
        subscriptions = self.storage.get_subscriptions(channel=current_channel,
                                                       repository=repository)

        if len(subscriptions) == 0:
            return {
                "response_type":
                "ephemeral",
                "blocks": [{
                    "type": "section",
                    "text": {
                        "type":
                        "mrkdwn",
                        "text":
                        f"Found no subscriptions to `{repository}` in this channel"
                    }
                }]
            }

        if len(subscriptions) == 1:
            events = subscriptions[0].events
            updated_events = set(events) - convert_keywords_to_events(
                (args[1:]))

            if len(updated_events) == 0:
                self.storage.remove_subscription(channel=current_channel,
                                                 repository=repository)
            else:
                self.storage.update_subscription(channel=current_channel,
                                                 repository=repository,
                                                 events=updated_events)

        return self.run_list_command(current_channel, ephemeral=True)

    def run_list_command(
        self,
        current_channel: str,
        args: list[str],
        ephemeral: bool = False,
    ) -> dict[str, Any]:
        """
        Triggered by "/list". Sends a message listing the current channel's subscriptions.

        :param current_channel: Name of the current channel.
        :param ephemeral: Whether message should be ephemeral or not.

        :return: Message containing subscriptions for the passed channel.
        """
        if args[0] == "q" or args[0] == "quiet":
            ephemeral = True

        blocks: list[dict[str, Any]] = []
        subscriptions = self.storage.get_subscriptions(channel=current_channel)
        for subscription in subscriptions:
            events_string = ", ".join(f"`{event.name.lower()}`"
                                      for event in subscription.events)
            blocks.append({
                "type": "section",
                "text": {
                    "type": "mrkdwn",
                    "text": f"*{subscription.repository}*\n{events_string}",
                },
            })
        if len(blocks) != 0:
            blocks = intersperse(blocks, {"type": "divider"})
        else:
            ephemeral = True
            blocks = [
                {
                    "text": {
                        "type":
                        "mrkdwn",
                        "text":
                        ("This channel has not yet subscribed to anything. "
                         "You can subscribe to your favorite repositories "
                         "using the `/subscribe` command. For more info, "
                         "use the `/help` command."),
                    },
                    "type": "section",
                },
            ]
        return {
            "response_type": "ephemeral" if ephemeral else "in_channel",
            "blocks": blocks,
        }

    @staticmethod
    def run_help_command(args: list[str]) -> dict[str, Any]:
        """
        Triggered by "/help". Sends an ephemeral help message as response.

        :param args: Arguments passed to the command.

        :return: Ephemeral message showcasing the bot features and keywords.
        """

        def mini_help_response(text: str) -> dict[str, Any]:
            return {
                "response_type":
                "ephemeral",
                "blocks": [{
                    "type": "section",
                    "text": {
                        "type": "mrkdwn",
                        "text": text
                    }
                }],
            }

        if len(args) == 1:
            query = args[0].lower()
            if "unsubscribe" in query:
                return mini_help_response(
                    "*/unsubscribe*\n"
                    "Unsubscribe from events in a GitHub repository\n\n"
                    "Format: `/unsubscribe <owner>/<repository> <event1> [<event2> <event3> ...]`"
                )
            elif "subscribe" in query:
                return mini_help_response(
                    "*/subscribe*\n"
                    "Subscribe to events in a GitHub repository\n\n"
                    "Format: `/subscribe <owner>/<repository> <event1> [<event2> <event3> ...]`"
                )
            elif "list" in query:
                return mini_help_response(
                    "*/list*\n"
                    "Lists subscriptions for the current channel\n\n"
                    "Format: `/list`")
            else:
                for event in EventType:
                    if ((query == event.keyword)
                            or (query == event.name.lower())):
                        return mini_help_response(f"`{event.keyword}`: "
                                                  f"{event.docs}")
        return {
            "response_type":
            "ephemeral",
            "blocks": [
                {
                    "type": "section",
                    "text": {
                        "type":
                        "mrkdwn",
                        "text":
                        ("*Commands*\n"
                         "1. `/subscribe <owner>/<repository> <event1> [<event2> <event3> ...]`\n"
                         "2. `/unsubscribe <owner>/<repository> <event1> [<event2> <event3> ...]`\n"
                         "3. `/list`\n"
                         "4. `/help [<event name or keyword or command>]`"),
                    },
                },
                {
                    "type": "divider"
                },
                {
                    "type": "section",
                    "text": {
                        "type":
                        "mrkdwn",
                        "text":
                        ("*Events*\n"
                         "GitHub events are abbreviated as follows:\n"
                         "- `default` or no arguments: Subscribe "
                         "to the most common and important events.\n"
                         "- `all` or `*`: Subscribe to every supported event.\n"
                         + "".join([
                             f"- `{event.keyword}`: {event.docs}\n"
                             for event in EventType
                         ])),
                    },
                },
            ],
        }<|MERGE_RESOLUTION|>--- conflicted
+++ resolved
@@ -58,7 +58,7 @@
         elif command == "/list":
             result = self.run_list_command(
                 current_channel=current_channel,
-                args=args,
+                ephemeral=("quiet" in args),
             )
         elif command == "/help":
             result = self.run_help_command(args)
@@ -79,42 +79,6 @@
 
         repository = args[0]
         new_events = convert_keywords_to_events(args[1:])
-<<<<<<< HEAD
-        if repo in self.subscriptions:
-            channels: set[Channel] = self.subscriptions[repo]
-            channel: Channel | None = next(
-                (subscribed_channel for subscribed_channel in channels
-                 if subscribed_channel.name == current_channel),
-                None,
-            )
-            if channel is None:
-                # If this channel has not subscribed to any events
-                # from this repo, add a subscription.
-                channels.add(Channel(
-                    name=current_channel,
-                    events=new_events,
-                ))
-                self.subscriptions[repo] = channels
-            else:
-                # If this channel has subscribed to some events
-                # from this repo, update the list of events.
-                old_events: set[EventType] = channel.events
-                self.subscriptions[repo].remove(channel)
-                self.subscriptions[repo].add(
-                    Channel(
-                        name=current_channel,
-                        events=(old_events.union(new_events)),
-                    ))
-        else:
-            # If no one has subscribed to this repo, add a repo entry.
-            self.subscriptions[repo] = {
-                Channel(
-                    name=current_channel,
-                    events=new_events,
-                )
-            }
-            return self.send_welcome_message(repo, True)
-=======
 
         subscriptions = self.storage.get_subscriptions(channel=current_channel,
                                                        repository=repository)
@@ -127,20 +91,19 @@
             events=new_events,
         )
 
->>>>>>> 2e5871bd
-        return self.run_list_command(current_channel, True)
-
-    def send_welcome_message(
-        self,
-        repo: str,
-        ephemeral: bool = False,
-    ) -> dict[str, Any]:
+        if len(subscriptions) == 0:
+            return self.send_welcome_message(repository=repository)
+        else:
+            return self.run_list_command(current_channel, ephemeral=True)
+
+    def send_welcome_message(self, repository: str) -> dict[str, Any]:
         """
         Sends a message to prompt authentication for creation of webhooks.
-        :param repo: Repository for which webhook is to be created.
-        :param ephemeral: Whether message should be ephemeral or not.
-        """
-        params = {"repository": repo}
+
+        :param repository: Repository for which webhook is to be created.
+        """
+
+        params = {"repository": repository}
         url = "http://127.0.0.1:5556/github/auth" + "?" + urllib.parse.urlencode(
             params)
 
@@ -166,7 +129,7 @@
             }]
         }]
         return {
-            "response_type": "ephemeral" if ephemeral else "in_channel",
+            "response_type": "ephemeral",
             "blocks": blocks,
         }
 
@@ -219,7 +182,6 @@
     def run_list_command(
         self,
         current_channel: str,
-        args: list[str],
         ephemeral: bool = False,
     ) -> dict[str, Any]:
         """
@@ -230,8 +192,6 @@
 
         :return: Message containing subscriptions for the passed channel.
         """
-        if args[0] == "q" or args[0] == "quiet":
-            ephemeral = True
 
         blocks: list[dict[str, Any]] = []
         subscriptions = self.storage.get_subscriptions(channel=current_channel)
