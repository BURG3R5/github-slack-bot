"""
Contains the `Runner` class, which reacts to slash commands.
"""
import time
from typing import Any

from bottle import MultiDict

from ..models.github import EventType, convert_keywords_to_events
from ..utils.json import JSON
from ..utils.list_manip import intersperse
from ..utils.log import Logger
from .slackbot_base import SlackBotBase


class Runner(SlackBotBase):
    """
    Reacts to received slash commands.
    """

    logger: Logger

    def __init__(self, logger: Logger):
        SlackBotBase.__init__(self)
        self.logger = logger

    def run(self, raw_json: MultiDict) -> dict[str, Any] | None:
        """
        Runs Slack slash commands sent to the bot.
        :param raw_json: Slash command data sent by Slack.
        :return: Response to the triggered command, in Slack block format.
        """
        json: JSON = JSON.from_multi_dict(raw_json)
        current_channel: str = "#" + json["channel_name"]
        username: str = json["user_name"]
        command: str = json["command"]
        args: list[str] = str(json["text"]).split()
        result: dict[str, Any] | None = None
        if command == "/subscribe" and len(args) > 0:
            current_unix_time = int(time.time() * 1000)
            self.logger.log_command(
                f"{current_unix_time}, {username}, "
                f"{current_channel}, subscribe, {', '.join(args)}")
            result = self.run_subscribe_command(
                current_channel=current_channel,
                args=args,
            )
        elif command == "/unsubscribe" and len(args) > 0:
            current_unix_time = int(time.time() * 1000)
            self.logger.log_command(
                f"{current_unix_time}, {username}, "
                f"{current_channel}, unsubscribe, {', '.join(args)}")
            result = self.run_unsubscribe_command(
                current_channel=current_channel,
                args=args,
            )
        elif command == "/list":
            result = self.run_list_command(current_channel=current_channel)
        elif command == "/help":
<<<<<<< HEAD
            result = self.run_help_command(args)
        elif command == "/gh-cls":
            result = self.run_cls_command(current_channel=json["channel_id"])
=======
            result = self.run_help_command()
>>>>>>> 962ff52f

        return result

    def run_subscribe_command(
        self,
        current_channel: str,
        args: list[str],
    ) -> dict[str, Any]:
        """
        Triggered by "/subscribe". Adds the passed events to the channel's subscriptions.

        :param current_channel: Name of the current channel.
        :param args: `list` of events to subscribe to.
        """

        repository = args[0]
        new_events = convert_keywords_to_events(args[1:])

        subscriptions = self.storage.get_subscriptions(channel=current_channel,
                                                       repository=repository)
        if len(subscriptions) == 1:
            new_events |= subscriptions[0].events

        self.storage.update_subscription(
            channel=current_channel,
            repository=repository,
            events=new_events,
        )

        return self.run_list_command(current_channel, True)

    def run_unsubscribe_command(
        self,
        current_channel: str,
        args: list[str],
    ) -> dict[str, Any]:
        """
        Triggered by "/unsubscribe". Removes the passed events from the channel's subscriptions.

        :param current_channel: Name of the current channel.
        :param args: `list` of events to unsubscribe from.
        """

        repository = args[0]
        subscriptions = self.storage.get_subscriptions(channel=current_channel,
                                                       repository=repository)

        if len(subscriptions) == 1:
            events = subscriptions[0].events
            updated_events = set(events) - convert_keywords_to_events(
                (args[1:]))

            if len(updated_events) == 0:
                self.storage.remove_subscription(channel=current_channel,
                                                 repository=repository)
            else:
                self.storage.update_subscription(channel=current_channel,
                                                 repository=repository,
                                                 events=updated_events)

        return self.run_list_command(current_channel, ephemeral=True)

    def run_list_command(
        self,
        current_channel: str,
        ephemeral: bool = False,
    ) -> dict[str, Any]:
        """
        Triggered by "/list". Sends a message listing the current channel's subscriptions.

        :param current_channel: Name of the current channel.
        :param ephemeral: Whether message should be ephemeral or not.

        :return: Message containing subscriptions for the passed channel.
        """

        blocks: list[dict[str, Any]] = []
        subscriptions = self.storage.get_subscriptions(channel=current_channel)
        for subscription in subscriptions:
            events_string = ", ".join(f"`{event.name.lower()}`"
                                      for event in subscription.events)
            blocks.append({
                "type": "section",
                "text": {
                    "type": "mrkdwn",
                    "text": f"*{subscription.repository}*\n{events_string}",
                },
            })
        if len(blocks) != 0:
            blocks = intersperse(blocks, {"type": "divider"})
        else:
            ephemeral = True
            blocks = [
                {
                    "text": {
                        "type":
                        "mrkdwn",
                        "text":
                        ("This channel has not yet subscribed to anything. "
                         "You can subscribe to your favorite repositories "
                         "using the `/subscribe` command. For more info, "
                         "use the `/help` command."),
                    },
                    "type": "section",
                },
            ]
        return {
            "response_type": "ephemeral" if ephemeral else "in_channel",
            "blocks": blocks,
        }

    @staticmethod
    def run_help_command(args: list[str]) -> dict[str, Any]:
        """
        Triggered by "/help". Sends an ephemeral help message as response.

        :param args: Arguments passed to the command.

        :return: Ephemeral message showcasing the bot features and keywords.
        """

        def mini_help_response(text: str) -> dict[str, Any]:
            return {
                "response_type":
                "ephemeral",
                "blocks": [{
                    "type": "section",
                    "text": {
                        "type": "mrkdwn",
                        "text": text
                    }
                }],
            }

        if len(args) == 1:
            query = args[0].lower()
            if "unsubscribe" in query:
                return mini_help_response(
                    "*/unsubscribe*\n"
                    "Unsubscribe from events in a GitHub repository\n\n"
                    "Format: `/unsubscribe <owner>/<repository> <event1> [<event2> <event3> ...]`"
                )
            elif "subscribe" in query:
                return mini_help_response(
                    "*/subscribe*\n"
                    "Subscribe to events in a GitHub repository\n\n"
                    "Format: `/subscribe <owner>/<repository> <event1> [<event2> <event3> ...]`"
                )
            elif "list" in query:
                return mini_help_response(
                    "*/list*\n"
                    "Lists subscriptions for the current channel\n\n"
                    "Format: `/list`")
            else:
                for event in EventType:
                    if ((query == event.keyword)
                            or (query == event.name.lower())):
                        return mini_help_response(f"`{event.keyword}`: "
                                                  f"{event.docs}")
        return {
            "response_type":
            "ephemeral",
            "blocks": [
                {
                    "type": "section",
                    "text": {
                        "type":
                        "mrkdwn",
                        "text":
                        ("*Commands*\n"
                         "1. `/subscribe <owner>/<repository> <event1> [<event2> <event3> ...]`\n"
                         "2. `/unsubscribe <owner>/<repository> <event1> [<event2> <event3> ...]`\n"
                         "3. `/list`\n"
                         "4. `/help [<event name or keyword or command>]`"),
                    },
                },
                {
                    "type": "divider"
                },
                {
                    "type": "section",
                    "text": {
                        "type":
                        "mrkdwn",
                        "text":
                        ("*Events*\n"
                         "GitHub events are abbreviated as follows:\n"
                         "- `default` or no arguments: Subscribe "
                         "to the most common and important events.\n"
                         "- `all` or `*`: Subscribe to every supported event.\n"
                         + "".join([
                             f"- `{event.keyword}`: {event.docs}\n"
                             for event in EventType
                         ])),
                    },
                },
            ],
        }<|MERGE_RESOLUTION|>--- conflicted
+++ resolved
@@ -57,13 +57,7 @@
         elif command == "/list":
             result = self.run_list_command(current_channel=current_channel)
         elif command == "/help":
-<<<<<<< HEAD
             result = self.run_help_command(args)
-        elif command == "/gh-cls":
-            result = self.run_cls_command(current_channel=json["channel_id"])
-=======
-            result = self.run_help_command()
->>>>>>> 962ff52f
 
         return result
 
