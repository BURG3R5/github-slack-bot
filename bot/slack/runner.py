"""
Contains the `Runner` class, which reacts to slash commands.
"""
import hashlib
import hmac
import time
import urllib.parse
<<<<<<< HEAD
=======
from io import BytesIO
from json import dumps as json_dumps
>>>>>>> 4c0dec28
from typing import Any

from werkzeug.datastructures import Headers, ImmutableMultiDict

from ..models.github import EventType, convert_keywords_to_events
from ..utils.json import JSON
from ..utils.list_manip import intersperse
from ..utils.log import Logger
from .base import SlackBotBase


class Runner(SlackBotBase):
    """
    Reacts to received slash commands.
    """

    logger: Logger

    def __init__(
        self,
        logger: Logger,
        base_url: str,
        secret: str,
    ):
        SlackBotBase.__init__(self)
        self.logger = logger
        self.base_url = base_url
        self.secret = secret.encode("utf-8")

    def verify(
        self,
        body: bytes,
        headers: Headers,
    ) -> tuple[bool, str]:
        """
        Checks validity of incoming Slack request.

        :param body: Body of the HTTP request
        :param headers: Headers of the HTTP request

        :return: A tuple of the form (V, E) — where V indicates the validity, and E is the reason for the verdict.
        """

        if (("X-Slack-Signature" not in headers)
                or ("X-Slack-Request-Timestamp" not in headers)):
            return False, "Request headers are imperfect"

        timestamp = headers['X-Slack-Request-Timestamp']

        if abs(time.time() - int(timestamp)) > 60 * 5:
            return False, "Request is too old"

        expected_digest = headers["X-Slack-Signature"].split('=', 1)[-1]
        sig_basestring = ('v0:' + timestamp + ':').encode() + body
        digest = hmac.new(self.secret, sig_basestring,
                          hashlib.sha256).hexdigest()
        is_valid = hmac.compare_digest(expected_digest, digest)

        if not is_valid:
            return False, "Payload is imperfect"

        return True, "Request is secure and valid"

    def run(self, raw_json: ImmutableMultiDict) -> dict[str, Any] | None:
        """
        Runs Slack slash commands sent to the bot.
        :param raw_json: Slash command data sent by Slack.
        :return: Response to the triggered command, in Slack block format.
        """
        json: JSON = JSON.from_multi_dict(raw_json)
        current_channel: str = f"{json['team_id']}#{json['channel_id']}"
        user_id: str = json["user_id"]
        command: str = json["command"]
        args: list[str] = str(json["text"]).split()
        result: dict[str, Any] | None = None

        if ("subscribe" in command) and (len(args) > 0) and ("/" in args[0]):
            self.logger.log_command(
                f"{int(time.time() * 1000)}, "
                f"<{json['user_id']}|{json['user_name']}>, "
                f"<{json['channel_id']}|{json['channel_name']}>, "
                f"<{json['team_id']}|{json['team_domain']}>, "
                f"{command}, "
                f"{json['text']}")

        if command == "/sel-subscribe" and len(args) > 0:
            result = self.run_subscribe_command(
                current_channel=current_channel,
                user_id=user_id,
                args=args,
            )
        elif command == "/sel-unsubscribe" and len(args) > 0:
            result = self.run_unsubscribe_command(
                current_channel=current_channel,
                args=args,
            )
        elif command == "/sel-list":
            result = self.run_list_command(
                current_channel=current_channel,
                ephemeral=(("quiet" in args) or ("q" in args)),
            )
        elif command == "/sel-help":
            result = self.run_help_command(args)

        return result

    def run_subscribe_command(
        self,
        current_channel: str,
        user_id: str,
        args: list[str],
    ) -> dict[str, Any]:
        """
        Triggered by "/sel-subscribe". Adds the passed events to the channel's subscriptions.

        :param current_channel: Name of the current channel.
        :param user_id: Slack User-id of the user who entered the command.
        :param args: `list` of events to subscribe to.
        """

        repository = args[0]
        if repository.find('/') == -1:
            return self.send_wrong_syntax_message()

        new_events = convert_keywords_to_events(args[1:])

        subscriptions = self.storage.get_subscriptions(channel=current_channel,
                                                       repository=repository)
        if len(subscriptions) == 1:
            new_events |= subscriptions[0].events

        self.storage.update_subscription(
            channel=current_channel,
            repository=repository,
            events=new_events,
        )

        if len(subscriptions) == 0:
            return self.send_welcome_message(repository=repository,
                                             user_id=user_id)
        else:
            return self.run_list_command(current_channel, ephemeral=True)

    def send_welcome_message(
        self,
        repository: str,
        user_id: str,
    ) -> dict[str, Any]:
        """
        Sends a message to prompt authentication for creation of webhooks.

        :param repository: Repository for which webhook is to be created.
        :param user_id: Slack User-id of the user who entered the command.
        """

        params = {"repository": repository, "user_id": user_id}
        state = json_dumps(params)
        url = f"https://redirect.mdgspace.org/{self.base_url}" \
              f"/github/auth?{urllib.parse.urlencode({'state': state})}"

        blocks = [{
            "type": "section",
            "text": {
                "type":
                "mrkdwn",
                "text":
                f"To subscribe to this repository, "
                f"please finish connecting your GitHub "
                f"account <{url}|here>"
            }
        }]
        return {
            "response_type": "ephemeral",
            "blocks": blocks,
        }

    def run_unsubscribe_command(
        self,
        current_channel: str,
        args: list[str],
    ) -> dict[str, Any]:
        """
        Triggered by "/sel-unsubscribe". Removes the passed events from the channel's subscriptions.

        :param current_channel: Name of the current channel.
        :param args: `list` of events to unsubscribe from.
        """

        repository = args[0]
        if repository.find('/') == -1:
            return self.send_wrong_syntax_message()

        subscriptions = self.storage.get_subscriptions(
            channel=current_channel,
            repository=repository,
        )

        if len(subscriptions) == 0:
            return {
                "response_type":
                "ephemeral",
                "blocks": [{
                    "type": "section",
                    "text": {
                        "type":
                        "mrkdwn",
                        "text":
                        f"Found no subscriptions to `{repository}` in this channel"
                    }
                }]
            }

        if len(subscriptions) == 1:
            events = subscriptions[0].events
            updated_events = set(events) - convert_keywords_to_events(
                (args[1:]))

            if len(updated_events) == 0:
                self.storage.remove_subscription(channel=current_channel,
                                                 repository=repository)
            else:
                self.storage.update_subscription(channel=current_channel,
                                                 repository=repository,
                                                 events=updated_events)

        return self.run_list_command(current_channel, ephemeral=True)

    @staticmethod
    def send_wrong_syntax_message() -> dict[str, Any]:
        blocks = [
            {
                "text": {
                    "type":
                    "mrkdwn",
                    "text":
                    ("*Invalid syntax for repository name!*\nPlease include owner/organisation name in repository name.\n_For example:_ `BURG3R5/github-slack-bot`"
                     ),
                },
                "type": "section",
            },
        ]
        return {
            "response_type": "ephemeral",
            "blocks": blocks,
        }

    def run_list_command(
        self,
        current_channel: str,
        ephemeral: bool = False,
    ) -> dict[str, Any]:
        """
        Triggered by "/sel-list". Sends a message listing the current channel's subscriptions.

        :param current_channel: Name of the current channel.
        :param ephemeral: Whether message should be ephemeral or not.

        :return: Message containing subscriptions for the passed channel.
        """

        blocks: list[dict[str, Any]] = []
        subscriptions = self.storage.get_subscriptions(channel=current_channel)
        for subscription in subscriptions:
            events_string = ", ".join(f"`{event.name.lower()}`"
                                      for event in subscription.events)
            blocks.append({
                "type": "section",
                "text": {
                    "type": "mrkdwn",
                    "text": f"*{subscription.repository}*\n{events_string}",
                },
            })
        if len(blocks) != 0:
            blocks = intersperse(blocks, {"type": "divider"})
        else:
            ephemeral = True
            blocks = [
                {
                    "text": {
                        "type":
                        "mrkdwn",
                        "text":
                        ("This channel has not yet subscribed to anything. "
                         "You can subscribe to your favorite repositories "
                         "using the `/sel-subscribe` command. For more info, "
                         "use the `/sel-help` command."),
                    },
                    "type": "section",
                },
            ]
        return {
            "response_type": "ephemeral" if ephemeral else "in_channel",
            "blocks": blocks,
        }

    @staticmethod
    def run_help_command(args: list[str]) -> dict[str, Any]:
        """
        Triggered by "/sel-help". Sends an ephemeral help message as response.

        :param args: Arguments passed to the command.

        :return: Ephemeral message showcasing the bot features and keywords.
        """

        def mini_help_response(text: str) -> dict[str, Any]:
            return {
                "response_type":
                "ephemeral",
                "blocks": [{
                    "type": "section",
                    "text": {
                        "type": "mrkdwn",
                        "text": text
                    }
                }],
            }

        if len(args) == 1:
            query = args[0].lower()
            if "unsubscribe" in query:
                return mini_help_response(
                    "*/sel-unsubscribe*\n"
                    "Unsubscribe from events in a GitHub repository\n\n"
                    "Format: `/sel-unsubscribe <owner>/<repository> <event1> [<event2> <event3> ...]`"
                )
            elif "subscribe" in query:
                return mini_help_response(
                    "*/sel-subscribe*\n"
                    "Subscribe to events in a GitHub repository\n\n"
                    "Format: `/sel-subscribe <owner>/<repository> <event1> [<event2> <event3> ...]`"
                )
            elif "list" in query:
                return mini_help_response(
                    "*/sel-list*\n"
                    "Lists subscriptions for the current channel\n\n"
                    "Format: `/sel-list ['q' or 'quiet']`")
            else:
                for event in EventType:
                    if ((query == event.keyword)
                            or (query == event.name.lower())):
                        return mini_help_response(f"`{event.keyword}`: "
                                                  f"{event.docs}")
        return {
            "response_type":
            "ephemeral",
            "blocks": [
                {
                    "type": "section",
                    "text": {
                        "type":
                        "mrkdwn",
                        "text":
                        ("*Commands*\n"
                         "1. `/sel-subscribe <owner>/<repository> <event1> [<event2> <event3> ...]`\n"
                         "2. `/sel-unsubscribe <owner>/<repository> <event1> [<event2> <event3> ...]`\n"
                         "3. `/sel-list ['q' or 'quiet']`\n"
                         "4. `/sel-help [<event name or keyword or command>]`"
                         ),
                    },
                },
                {
                    "type": "divider"
                },
                {
                    "type": "section",
                    "text": {
                        "type":
                        "mrkdwn",
                        "text":
                        ("*Events*\n"
                         "GitHub events are abbreviated as follows:\n"
                         "- `default` or no arguments: Subscribe "
                         "to the most common and important events.\n"
                         "- `all` or `*`: Subscribe to every supported event.\n"
                         + "".join([
                             f"- `{event.keyword}`: {event.docs}\n"
                             for event in EventType
                         ])),
                    },
                },
            ],
        }<|MERGE_RESOLUTION|>--- conflicted
+++ resolved
@@ -5,11 +5,7 @@
 import hmac
 import time
 import urllib.parse
-<<<<<<< HEAD
-=======
-from io import BytesIO
 from json import dumps as json_dumps
->>>>>>> 4c0dec28
 from typing import Any
 
 from werkzeug.datastructures import Headers, ImmutableMultiDict
