"""
Contains the `Runner` class, which reacts to slash commands.
"""
import hashlib
import hmac
import time
import urllib.parse
from json import dumps as json_dumps
from typing import Any

<<<<<<< HEAD
from werkzeug.datastructures import Headers, ImmutableMultiDict
=======
from bottle import MultiDict, WSGIHeaderDict
from sentry_sdk import capture_message
from slack.errors import SlackApiError
>>>>>>> 0c437667

from ..models.github import EventType, convert_keywords_to_events
from ..utils.json import JSON
from ..utils.list_manip import intersperse
from ..utils.log import Logger
from .base import SlackBotBase
from .templates import error_message


class Runner(SlackBotBase):
    """
    Reacts to received slash commands.
    """

    logger: Logger

    def __init__(
        self,
        logger: Logger,
        base_url: str,
        secret: str,
        token: str,
        bot_id: str,
    ):
        super(self.__class__, self).__init__(token)
        self.logger = logger
        self.base_url = base_url
        self.secret = secret.encode("utf-8")
        self.bot_id = bot_id

    def verify(
        self,
        body: bytes,
        headers: Headers,
    ) -> tuple[bool, str]:
        """
        Checks validity of incoming Slack request.

        :param body: Body of the HTTP request
        :param headers: Headers of the HTTP request

        :return: A tuple of the form (V, E) — where V indicates the validity, and E is the reason for the verdict.
        """

        if (("X-Slack-Signature" not in headers)
                or ("X-Slack-Request-Timestamp" not in headers)):
            return False, "Request headers are imperfect"

        timestamp = headers['X-Slack-Request-Timestamp']

        if abs(time.time() - int(timestamp)) > 60 * 5:
            return False, "Request is too old"

        expected_digest = headers["X-Slack-Signature"].split('=', 1)[-1]
        sig_basestring = ('v0:' + timestamp + ':').encode() + body
        digest = hmac.new(self.secret, sig_basestring,
                          hashlib.sha256).hexdigest()
        is_valid = hmac.compare_digest(expected_digest, digest)

        if not is_valid:
            return False, "Payload is imperfect"

        return True, "Request is secure and valid"

    def run(self, raw_json: ImmutableMultiDict) -> dict[str, Any] | None:
        """
        Runs Slack slash commands sent to the bot.
        :param raw_json: Slash command data sent by Slack.
        :return: Response to the triggered command, in Slack block format.
        """
        json: JSON = JSON.from_multi_dict(raw_json)
        current_channel: str = f"{json['team_id']}#{json['channel_id']}"
        user_id: str = json["user_id"]
        command: str = json["command"]
        args: list[str] = str(json["text"]).split()
        result: dict[str, Any] | None = None

        if ("subscribe" in command) and (len(args) > 0) and ("/" in args[0]):
            self.logger.log_command(
                f"{int(time.time() * 1000)}, "
                f"<{json['user_id']}|{json['user_name']}>, "
                f"<{json['channel_id']}|{json['channel_name']}>, "
                f"<{json['team_id']}|{json['team_domain']}>, "
                f"{command}, "
                f"{json['text']}")

        if command == "/sel-subscribe" and len(args) > 0:
            result = self.run_subscribe_command(
                current_channel=current_channel,
                user_id=user_id,
                args=args,
            )
        elif command == "/sel-unsubscribe" and len(args) > 0:
            result = self.run_unsubscribe_command(
                current_channel=current_channel,
                args=args,
            )
        elif command == "/sel-list":
            result = self.run_list_command(
                current_channel=current_channel,
                ephemeral=(("quiet" in args) or ("q" in args)),
            )
        elif command == "/sel-help":
            result = self.run_help_command(args)

        return result

    def run_subscribe_command(
        self,
        current_channel: str,
        user_id: str,
        args: list[str],
    ) -> dict[str, Any]:
        """
        Triggered by "/sel-subscribe". Adds the passed events to the channel's subscriptions.

        :param current_channel: Name of the current channel.
        :param user_id: Slack User-id of the user who entered the command.
        :param args: `list` of events to subscribe to.
        """

        in_channel = self.check_bot_in_channel(current_channel=current_channel)
        if not in_channel:
            return error_message(
                "Unable to subscribe. To receive notifications, "
                "you need to invite @GitHub to this conversation "
                "using `/invite @Selene`")

        repository = args[0]
        if repository.find('/') == -1:
            return self.send_wrong_syntax_message()

        new_events = convert_keywords_to_events(args[1:])

        subscriptions = self.storage.get_subscriptions(channel=current_channel,
                                                       repository=repository)
        if len(subscriptions) == 1:
            new_events |= subscriptions[0].events

        self.storage.update_subscription(
            channel=current_channel,
            repository=repository,
            events=new_events,
        )

        if len(subscriptions) == 0:
            return self.send_welcome_message(repository=repository,
                                             user_id=user_id)
        else:
            return self.run_list_command(current_channel, ephemeral=True)

    def send_welcome_message(
        self,
        repository: str,
        user_id: str,
    ) -> dict[str, Any]:
        """
        Sends a message to prompt authentication for creation of webhooks.

        :param repository: Repository for which webhook is to be created.
        :param user_id: Slack User-id of the user who entered the command.
        """

        params = {"repository": repository, "user_id": user_id}
        state = json_dumps(params)
        url = f"https://redirect.mdgspace.org/{self.base_url}" \
              f"/github/auth?{urllib.parse.urlencode({'state': state})}"

        blocks = [{
            "type": "section",
            "text": {
                "type":
                "mrkdwn",
                "text":
                f"To subscribe to this repository, "
                f"please finish connecting your GitHub "
                f"account <{url}|here>"
            }
        }]
        return {
            "response_type": "ephemeral",
            "blocks": blocks,
        }

    def run_unsubscribe_command(
        self,
        current_channel: str,
        args: list[str],
    ) -> dict[str, Any]:
        """
        Triggered by "/sel-unsubscribe". Removes the passed events from the channel's subscriptions.

        :param current_channel: Name of the current channel.
        :param args: `list` of events to unsubscribe from.
        """

        repository = args[0]
        if repository.find('/') == -1:
            return self.send_wrong_syntax_message()

        subscriptions = self.storage.get_subscriptions(
            channel=current_channel,
            repository=repository,
        )

        if len(subscriptions) == 0:
            return {
                "response_type":
                "ephemeral",
                "blocks": [{
                    "type": "section",
                    "text": {
                        "type":
                        "mrkdwn",
                        "text":
                        f"Found no subscriptions to `{repository}` in this channel"
                    }
                }]
            }

        if len(subscriptions) == 1:
            events = subscriptions[0].events
            updated_events = set(events) - convert_keywords_to_events(
                (args[1:]))

            if len(updated_events) == 0:
                self.storage.remove_subscription(channel=current_channel,
                                                 repository=repository)
            else:
                self.storage.update_subscription(channel=current_channel,
                                                 repository=repository,
                                                 events=updated_events)

        return self.run_list_command(current_channel, ephemeral=True)

    @staticmethod
    def send_wrong_syntax_message() -> dict[str, Any]:
        blocks = [
            {
                "text": {
                    "type":
                    "mrkdwn",
                    "text":
                    ("*Invalid syntax for repository name!*\nPlease include owner/organisation name in repository name.\n_For example:_ `BURG3R5/github-slack-bot`"
                     ),
                },
                "type": "section",
            },
        ]
        return {
            "response_type": "ephemeral",
            "blocks": blocks,
        }

    def run_list_command(
        self,
        current_channel: str,
        ephemeral: bool = False,
    ) -> dict[str, Any]:
        """
        Triggered by "/sel-list". Sends a message listing the current channel's subscriptions.

        :param current_channel: Name of the current channel.
        :param ephemeral: Whether message should be ephemeral or not.

        :return: Message containing subscriptions for the passed channel.
        """

        blocks: list[dict[str, Any]] = []
        subscriptions = self.storage.get_subscriptions(channel=current_channel)
        for subscription in subscriptions:
            events_string = ", ".join(f"`{event.name.lower()}`"
                                      for event in subscription.events)
            blocks.append({
                "type": "section",
                "text": {
                    "type": "mrkdwn",
                    "text": f"*{subscription.repository}*\n{events_string}",
                },
            })
        if len(blocks) != 0:
            blocks = intersperse(blocks, {"type": "divider"})
        else:
            ephemeral = True
            blocks = [
                {
                    "text": {
                        "type":
                        "mrkdwn",
                        "text":
                        ("This channel has not yet subscribed to anything. "
                         "You can subscribe to your favorite repositories "
                         "using the `/sel-subscribe` command. For more info, "
                         "use the `/sel-help` command."),
                    },
                    "type": "section",
                },
            ]
        return {
            "response_type": "ephemeral" if ephemeral else "in_channel",
            "blocks": blocks,
        }

    def check_bot_in_channel(
        self,
        current_channel: str,
    ) -> bool:
        subscriptions = self.storage.get_subscriptions(channel=current_channel)

        if len(subscriptions) != 0:
            return True
        try:
            response = self.client.conversations_members(
                channel=current_channel)
            return self.bot_id in response["members"]

        except SlackApiError as E:
            capture_message(
                f"SlackApiError {E} Failed to fetch conversation member for {current_channel}"
            )

    @staticmethod
    def run_help_command(args: list[str]) -> dict[str, Any]:
        """
        Triggered by "/sel-help". Sends an ephemeral help message as response.

        :param args: Arguments passed to the command.

        :return: Ephemeral message showcasing the bot features and keywords.
        """

        def mini_help_response(text: str) -> dict[str, Any]:
            return {
                "response_type":
                "ephemeral",
                "blocks": [{
                    "type": "section",
                    "text": {
                        "type": "mrkdwn",
                        "text": text
                    }
                }],
            }

        if len(args) == 1:
            query = args[0].lower()
            if "unsubscribe" in query:
                return mini_help_response(
                    "*/sel-unsubscribe*\n"
                    "Unsubscribe from events in a GitHub repository\n\n"
                    "Format: `/sel-unsubscribe <owner>/<repository> <event1> [<event2> <event3> ...]`"
                )
            elif "subscribe" in query:
                return mini_help_response(
                    "*/sel-subscribe*\n"
                    "Subscribe to events in a GitHub repository\n\n"
                    "Format: `/sel-subscribe <owner>/<repository> <event1> [<event2> <event3> ...]`"
                )
            elif "list" in query:
                return mini_help_response(
                    "*/sel-list*\n"
                    "Lists subscriptions for the current channel\n\n"
                    "Format: `/sel-list ['q' or 'quiet']`")
            else:
                for event in EventType:
                    if ((query == event.keyword)
                            or (query == event.name.lower())):
                        return mini_help_response(f"`{event.keyword}`: "
                                                  f"{event.docs}")
        return {
            "response_type":
            "ephemeral",
            "blocks": [
                {
                    "type": "section",
                    "text": {
                        "type":
                        "mrkdwn",
                        "text":
                        ("*Commands*\n"
                         "1. `/sel-subscribe <owner>/<repository> <event1> [<event2> <event3> ...]`\n"
                         "2. `/sel-unsubscribe <owner>/<repository> <event1> [<event2> <event3> ...]`\n"
                         "3. `/sel-list ['q' or 'quiet']`\n"
                         "4. `/sel-help [<event name or keyword or command>]`"
                         ),
                    },
                },
                {
                    "type": "divider"
                },
                {
                    "type": "section",
                    "text": {
                        "type":
                        "mrkdwn",
                        "text":
                        ("*Events*\n"
                         "GitHub events are abbreviated as follows:\n"
                         "- `default` or no arguments: Subscribe "
                         "to the most common and important events.\n"
                         "- `all` or `*`: Subscribe to every supported event.\n"
                         + "".join([
                             f"- `{event.keyword}`: {event.docs}\n"
                             for event in EventType
                         ])),
                    },
                },
            ],
        }<|MERGE_RESOLUTION|>--- conflicted
+++ resolved
@@ -8,13 +8,9 @@
 from json import dumps as json_dumps
 from typing import Any
 
-<<<<<<< HEAD
-from werkzeug.datastructures import Headers, ImmutableMultiDict
-=======
-from bottle import MultiDict, WSGIHeaderDict
 from sentry_sdk import capture_message
 from slack.errors import SlackApiError
->>>>>>> 0c437667
+from werkzeug.datastructures import Headers, ImmutableMultiDict
 
 from ..models.github import EventType, convert_keywords_to_events
 from ..utils.json import JSON
