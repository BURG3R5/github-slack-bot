"""
Contains the `Runner` class, which reacts to slash commands.
"""
import hashlib
import hmac
import time
<<<<<<< HEAD
import urllib.parse
from typing import Any
=======
from io import BytesIO
from typing import Any, Optional
>>>>>>> a81349e4

from bottle import MultiDict, WSGIHeaderDict

from ..models.github import EventType, convert_keywords_to_events
from ..utils.json import JSON
from ..utils.list_manip import intersperse
from ..utils.log import Logger
from .slackbot_base import SlackBotBase


class Runner(SlackBotBase):
    """
    Reacts to received slash commands.
    """

    logger: Logger

<<<<<<< HEAD
    def __init__(self, logger: Logger, base_url: str):
        SlackBotBase.__init__(self)
        self.logger = logger
        self.base_url = base_url
=======
    def __init__(self, logger: Logger, secret: Optional[str] = None):
        SlackBotBase.__init__(self)
        self.logger = logger
        self.secret = secret.encode("utf-8") if secret else None

    def check_validity(
        self,
        body: BytesIO,
        headers: WSGIHeaderDict,
    ) -> tuple[bool, Optional[str]]:
        """
        Checks validity of incoming Slack request.

        :param body: Body of the HTTP request
        :param headers: Headers of the HTTP request
        :return: A tuple of the form (V, E) — where V is a boolean indicating the validity, and E is an optional string giving a reason for the verdict.
        """

        if self.secret is None:
            return True, "Bot is insecure"

        if (("X-Slack-Signature" not in headers)
                or ("X-Slack-Request-Timestamp" not in headers)):
            return False, "Request headers are imperfect"

        timestamp = headers['X-Slack-Request-Timestamp']

        if abs(time.time() - int(timestamp)) > 60 * 5:
            return False, "Request is too old"

        expected_digest = headers["X-Slack-Signature"].split('=', 1)[-1]
        sig_basestring = ('v0:' + timestamp + ':').encode() + body.getvalue()
        digest = hmac.new(self.secret, sig_basestring,
                          hashlib.sha256).hexdigest()
        is_valid = hmac.compare_digest(expected_digest, digest)

        if not is_valid:
            return False, "Payload is imperfect"

        return True, "Request is secure and valid"
>>>>>>> a81349e4

    def run(self, raw_json: MultiDict) -> dict[str, Any] | None:
        """
        Runs Slack slash commands sent to the bot.
        :param raw_json: Slash command data sent by Slack.
        :return: Response to the triggered command, in Slack block format.
        """
        json: JSON = JSON.from_multi_dict(raw_json)
        current_channel: str = "#" + json["channel_name"]
        username: str = json["user_name"]
        command: str = json["command"]
        args: list[str] = str(json["text"]).split()
        result: dict[str, Any] | None = None
        if command == "/sel-subscribe" and len(args) > 0:
            current_unix_time = int(time.time() * 1000)
            self.logger.log_command(
                f"{current_unix_time}, {username}, "
                f"{current_channel}, subscribe, {', '.join(args)}")
            result = self.run_subscribe_command(
                current_channel=current_channel,
                args=args,
            )
        elif command == "/sel-unsubscribe" and len(args) > 0:
            current_unix_time = int(time.time() * 1000)
            self.logger.log_command(
                f"{current_unix_time}, {username}, "
                f"{current_channel}, unsubscribe, {', '.join(args)}")
            result = self.run_unsubscribe_command(
                current_channel=current_channel,
                args=args,
            )
        elif command == "/sel-list":
            result = self.run_list_command(
                current_channel=current_channel,
<<<<<<< HEAD
                ephemeral=("quiet" in args),
=======
                ephemeral=(("quiet" in args) or ("q" in args)),
>>>>>>> a81349e4
            )
        elif command == "/sel-help":
            result = self.run_help_command(args)

        return result

    def run_subscribe_command(
        self,
        current_channel: str,
        args: list[str],
    ) -> dict[str, Any]:
        """
        Triggered by "/sel-subscribe". Adds the passed events to the channel's subscriptions.

        :param current_channel: Name of the current channel.
        :param args: `list` of events to subscribe to.
        """

        repository = args[0]
        if (repository.find('/') == -1):
            return self.send_wrong_syntax_message()

        new_events = convert_keywords_to_events(args[1:])

        subscriptions = self.storage.get_subscriptions(channel=current_channel,
                                                       repository=repository)
        if len(subscriptions) == 1:
            new_events |= subscriptions[0].events

        self.storage.update_subscription(
            channel=current_channel,
            repository=repository,
            events=new_events,
        )

<<<<<<< HEAD
        if len(subscriptions) == 0:
            return self.send_welcome_message(repository=repository)
        else:
            return self.run_list_command(current_channel, ephemeral=True)

    def send_welcome_message(self, repository: str) -> dict[str, Any]:
        """
        Sends a message to prompt authentication for creation of webhooks.

        :param repository: Repository for which webhook is to be created.
        """

        params = {"repository": repository}
        url = f"https://redirect.mdgspace.org/{self.base_url}" \
              f"/github/auth?{urllib.parse.urlencode(params)}"

        blocks = [{
            "type": "section",
            "text": {
                "type":
                "mrkdwn",
                "text":
                f"To subscribe to this repository, "
                f"please finish connecting your GitHub "
                f"account <{url}|here>"
            }
        }]
        return {
            "response_type": "ephemeral",
            "blocks": blocks,
        }
=======
        return self.run_list_command(current_channel, ephemeral=True)
>>>>>>> a81349e4

    def run_unsubscribe_command(
        self,
        current_channel: str,
        args: list[str],
    ) -> dict[str, Any]:
        """
        Triggered by "/sel-unsubscribe". Removes the passed events from the channel's subscriptions.

        :param current_channel: Name of the current channel.
        :param args: `list` of events to unsubscribe from.
        """

        repository = args[0]
        if (repository.find('/') == -1):
            return self.send_wrong_syntax_message()

        subscriptions = self.storage.get_subscriptions(channel=current_channel,
                                                       repository=repository)

        if len(subscriptions) == 0:
            return {
                "response_type":
                "ephemeral",
                "blocks": [{
                    "type": "section",
                    "text": {
                        "type":
                        "mrkdwn",
                        "text":
                        f"Found no subscriptions to `{repository}` in this channel"
                    }
                }]
            }

        if len(subscriptions) == 1:
            events = subscriptions[0].events
            updated_events = set(events) - convert_keywords_to_events(
                (args[1:]))

            if len(updated_events) == 0:
                self.storage.remove_subscription(channel=current_channel,
                                                 repository=repository)
            else:
                self.storage.update_subscription(channel=current_channel,
                                                 repository=repository,
                                                 events=updated_events)

        return self.run_list_command(current_channel, ephemeral=True)

    @staticmethod
    def send_wrong_syntax_message() -> dict[str, Any]:
        blocks = [
            {
                "text": {
                    "type":
                    "mrkdwn",
                    "text":
                    ("*Invalid syntax for repository name!*\nPlease include owner/organisation name in repository name.\n_For example:_ `BURG3R5/github-slack-bot`"
                     ),
                },
                "type": "section",
            },
        ]
        return {
            "response_type": "ephemeral",
            "blocks": blocks,
        }

    def run_list_command(
        self,
        current_channel: str,
        ephemeral: bool = False,
    ) -> dict[str, Any]:
        """
        Triggered by "/sel-list". Sends a message listing the current channel's subscriptions.

        :param current_channel: Name of the current channel.
        :param ephemeral: Whether message should be ephemeral or not.

        :return: Message containing subscriptions for the passed channel.
        """

        blocks: list[dict[str, Any]] = []
        subscriptions = self.storage.get_subscriptions(channel=current_channel)
        for subscription in subscriptions:
            events_string = ", ".join(f"`{event.name.lower()}`"
                                      for event in subscription.events)
            blocks.append({
                "type": "section",
                "text": {
                    "type": "mrkdwn",
                    "text": f"*{subscription.repository}*\n{events_string}",
                },
            })
        if len(blocks) != 0:
            blocks = intersperse(blocks, {"type": "divider"})
        else:
            ephemeral = True
            blocks = [
                {
                    "text": {
                        "type":
                        "mrkdwn",
                        "text":
                        ("This channel has not yet subscribed to anything. "
                         "You can subscribe to your favorite repositories "
                         "using the `/sel-subscribe` command. For more info, "
                         "use the `/sel-help` command."),
                    },
                    "type": "section",
                },
            ]
        return {
            "response_type": "ephemeral" if ephemeral else "in_channel",
            "blocks": blocks,
        }

    @staticmethod
    def run_help_command(args: list[str]) -> dict[str, Any]:
        """
        Triggered by "/sel-help". Sends an ephemeral help message as response.

        :param args: Arguments passed to the command.

        :return: Ephemeral message showcasing the bot features and keywords.
        """

        def mini_help_response(text: str) -> dict[str, Any]:
            return {
                "response_type":
                "ephemeral",
                "blocks": [{
                    "type": "section",
                    "text": {
                        "type": "mrkdwn",
                        "text": text
                    }
                }],
            }

        if len(args) == 1:
            query = args[0].lower()
            if "unsubscribe" in query:
                return mini_help_response(
                    "*/sel-unsubscribe*\n"
                    "Unsubscribe from events in a GitHub repository\n\n"
                    "Format: `/sel-unsubscribe <owner>/<repository> <event1> [<event2> <event3> ...]`"
                )
            elif "subscribe" in query:
                return mini_help_response(
                    "*/sel-subscribe*\n"
                    "Subscribe to events in a GitHub repository\n\n"
                    "Format: `/sel-subscribe <owner>/<repository> <event1> [<event2> <event3> ...]`"
                )
            elif "list" in query:
                return mini_help_response(
                    "*/sel-list*\n"
                    "Lists subscriptions for the current channel\n\n"
                    "Format: `/sel-list ['q' or 'quiet']`")
            else:
                for event in EventType:
                    if ((query == event.keyword)
                            or (query == event.name.lower())):
                        return mini_help_response(f"`{event.keyword}`: "
                                                  f"{event.docs}")
        return {
            "response_type":
            "ephemeral",
            "blocks": [
                {
                    "type": "section",
                    "text": {
                        "type":
                        "mrkdwn",
                        "text":
                        ("*Commands*\n"
                         "1. `/sel-subscribe <owner>/<repository> <event1> [<event2> <event3> ...]`\n"
                         "2. `/sel-unsubscribe <owner>/<repository> <event1> [<event2> <event3> ...]`\n"
                         "3. `/sel-list ['q' or 'quiet']`\n"
                         "4. `/sel-help [<event name or keyword or command>]`"
                         ),
                    },
                },
                {
                    "type": "divider"
                },
                {
                    "type": "section",
                    "text": {
                        "type":
                        "mrkdwn",
                        "text":
                        ("*Events*\n"
                         "GitHub events are abbreviated as follows:\n"
                         "- `default` or no arguments: Subscribe "
                         "to the most common and important events.\n"
                         "- `all` or `*`: Subscribe to every supported event.\n"
                         + "".join([
                             f"- `{event.keyword}`: {event.docs}\n"
                             for event in EventType
                         ])),
                    },
                },
            ],
        }<|MERGE_RESOLUTION|>--- conflicted
+++ resolved
@@ -4,13 +4,9 @@
 import hashlib
 import hmac
 import time
-<<<<<<< HEAD
 import urllib.parse
-from typing import Any
-=======
 from io import BytesIO
 from typing import Any, Optional
->>>>>>> a81349e4
 
 from bottle import MultiDict, WSGIHeaderDict
 
@@ -28,15 +24,15 @@
 
     logger: Logger
 
-<<<<<<< HEAD
-    def __init__(self, logger: Logger, base_url: str):
+    def __init__(
+        self,
+        logger: Logger,
+        base_url: str,
+        secret: Optional[str] = None,
+    ):
         SlackBotBase.__init__(self)
         self.logger = logger
         self.base_url = base_url
-=======
-    def __init__(self, logger: Logger, secret: Optional[str] = None):
-        SlackBotBase.__init__(self)
-        self.logger = logger
         self.secret = secret.encode("utf-8") if secret else None
 
     def check_validity(
@@ -74,7 +70,6 @@
             return False, "Payload is imperfect"
 
         return True, "Request is secure and valid"
->>>>>>> a81349e4
 
     def run(self, raw_json: MultiDict) -> dict[str, Any] | None:
         """
@@ -109,11 +104,7 @@
         elif command == "/sel-list":
             result = self.run_list_command(
                 current_channel=current_channel,
-<<<<<<< HEAD
-                ephemeral=("quiet" in args),
-=======
                 ephemeral=(("quiet" in args) or ("q" in args)),
->>>>>>> a81349e4
             )
         elif command == "/sel-help":
             result = self.run_help_command(args)
@@ -149,7 +140,6 @@
             events=new_events,
         )
 
-<<<<<<< HEAD
         if len(subscriptions) == 0:
             return self.send_welcome_message(repository=repository)
         else:
@@ -181,9 +171,6 @@
             "response_type": "ephemeral",
             "blocks": blocks,
         }
-=======
-        return self.run_list_command(current_channel, ephemeral=True)
->>>>>>> a81349e4
 
     def run_unsubscribe_command(
         self,
