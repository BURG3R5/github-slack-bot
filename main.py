--- conflicted
+++ resolved
@@ -116,10 +116,6 @@
             integrations=[BottleIntegration()],
         )
 
-<<<<<<< HEAD
-    bot: SlackBot = SlackBot(token=os.environ["SLACK_OAUTH_TOKEN"])
-    run(host="", port=int(os.environ["CONTAINER_PORT"]), debug=debug)
-=======
     listener = GitHubListener(os.environ.get("GITHUB_WEBHOOK_SECRET"))
 
     bot: SlackBot = SlackBot(
@@ -128,5 +124,4 @@
         bot_id=os.environ["SLACK_BOT_ID"],
     )
 
-    run(host="", port=5556, debug=debug)
->>>>>>> f51ac22e
+    run(host="", port=int(os.environ["CONTAINER_PORT"]), debug=debug)