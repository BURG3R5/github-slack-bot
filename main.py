--- conflicted
+++ resolved
@@ -131,17 +131,14 @@
     bot = SlackBot(
         token=os.environ["SLACK_OAUTH_TOKEN"],
         logger=Logger(int(os.environ.get("LOG_LAST_N_COMMANDS", 100))),
-<<<<<<< HEAD
         base_url=os.environ["BASE_URL"],
+        secret=os.environ.get("SLACK_SIGNING_SECRET"),
     )
 
     gh_authenticator = GitHubOAuth(
         base_url=os.environ["BASE_URL"],
         gh_app_client_id=os.environ["GITHUB_APP_CLIENT_ID"],
         gh_app_client_secret=os.environ["GITHUB_APP_CLIENT_SECRET"],
-=======
-        secret=os.environ.get("SLACK_SIGNING_SECRET"),
->>>>>>> a81349e4
     )
 
     run(host="", port=port, debug=debug)